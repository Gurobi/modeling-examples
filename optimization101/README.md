<<<<<<< HEAD
# Optimization-101 for Data Scientists
=======
# Optimization-101
 
>>>>>>> 8c50a09b
<|MERGE_RESOLUTION|>--- conflicted
+++ resolved
@@ -1,6 +1,2 @@
-<<<<<<< HEAD
+
 # Optimization-101 for Data Scientists
-=======
-# Optimization-101
- 
->>>>>>> 8c50a09b
